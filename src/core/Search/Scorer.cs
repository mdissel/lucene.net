--- conflicted
+++ resolved
@@ -102,14 +102,10 @@
 
         public virtual ICollection<ChildScorer> Children
         {
-<<<<<<< HEAD
-            get { return new List<ChildScorer>(); }
-=======
             get
             {
-                return new List<ChildScorer>();
+            get { return new List<ChildScorer>(); }
             }
->>>>>>> c54719d5
         }
 
         public class ChildScorer
