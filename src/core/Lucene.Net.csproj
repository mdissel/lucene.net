--- conflicted
+++ resolved
@@ -832,7 +832,6 @@
       <SubType>Code</SubType>
     </Compile>
     <Compile Include="Support\ThreadFactory.cs" />
-<<<<<<< HEAD
     <Compile Include="Util\Automaton\Automaton.cs" />
     <Compile Include="Util\Automaton\BasicAutomata.cs" />
     <Compile Include="Util\Automaton\BasicOperations.cs" />
@@ -855,8 +854,6 @@
     <Compile Include="Util\Automaton\StatePair.cs" />
     <Compile Include="Util\Automaton\Transition.cs" />
     <Compile Include="Util\Automaton\UTF32ToUTF8.cs" />
-=======
->>>>>>> d9143375
     <Compile Include="Util\NamedThreadFactory.cs" />
     <Compile Include="Util\Packed\GrowableWriter.cs" />
     <Compile Include="Util\Packed\PackedInts.cs" />
