--- conflicted
+++ resolved
@@ -840,10 +840,7 @@
     <Compile Include="Util\Automaton\UTF32ToUTF8.cs" />
     <Compile Include="Util\NamedThreadFactory.cs" />
     <Compile Include="Util\Packed\GrowableWriter.cs" />
-<<<<<<< HEAD
     <Compile Include="Util\Packed\Packed64SingleBlock.cs" />
-=======
->>>>>>> 5fdb0179
     <Compile Include="Util\Packed\PackedInts.cs" />
     <Compile Include="Util\PagedBytes.cs" />
     <Compile Include="Util\PrintStreamInfoStream.cs" />
